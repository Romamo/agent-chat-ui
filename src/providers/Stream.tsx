--- conflicted
+++ resolved
@@ -220,7 +220,6 @@
 export const StreamProvider: React.FC<{ children: ReactNode }> = ({
   children,
 }) => {
-<<<<<<< HEAD
   // First, declare all state hooks at the top level
   const [apiUrl, setApiUrl] = useQueryState("apiUrl");
   const [apiKey, _setApiKey] = useState(() => getApiKey());
@@ -229,7 +228,7 @@
   
   // Get auth token, user ID, and loading state from Auth provider
   const { accessToken, isAuthenticated, userId, isAnonymous, isLoading: authLoading } = useAuth();
-=======
+
   // Get environment variables
   const envApiUrl = import.meta.env.VITE_API_URL as string;
   const envAssistantId = import.meta.env.VITE_ASSISTANT_ID as string;
@@ -244,13 +243,11 @@
     const storedKey = getApiKey();
     return storedKey || envApiKey || "";
   });
->>>>>>> 26076e21
 
   // Define all callbacks after state hooks
   const setApiKey = useCallback((key: string) => {
     window.localStorage.setItem("lg:chat:apiKey", key);
     _setApiKey(key);
-<<<<<<< HEAD
   }, [_setApiKey]);
   
   // Define the token update function - moved up to ensure consistent hook order
@@ -304,7 +301,6 @@
   }, [isAuthenticated, isAnonymous, accessToken, userId, updateAuthToken]);
 
   if (!apiUrl || !assistantId) {
-=======
   };
 
   // Determine final values to use, prioritizing URL params then env vars
@@ -313,7 +309,6 @@
   
   // If we're missing any required values, show the form
   if (!finalApiUrl || !finalAssistantId) {
->>>>>>> 26076e21
     return (
       <div className="flex items-center justify-center min-h-screen w-full p-4">
         <div className="animate-in fade-in-0 zoom-in-95 flex flex-col border bg-background shadow-lg rounded-lg max-w-3xl">
